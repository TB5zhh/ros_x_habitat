import argparse
import csv
import os

from habitat.config.default import get_config

from src.evaluators.habitat_evaluator import HabitatEvaluator

# logging
from src.utils import utils_logging, utils_visualization


def main():
    # parse input arguments
    parser = argparse.ArgumentParser()
    parser.add_argument(
        "--input-type",
        default="blind",
        choices=["blind", "rgb", "depth", "rgbd"],
    )
    parser.add_argument("--model-path", default="", type=str)
    parser.add_argument(
        "--task-config", type=str, default="configs/pointnav_d_orignal.yaml"
    )
    parser.add_argument("--episode-id", type=str, default="-1")
    parser.add_argument(
        "--scene-id",
        type=str,
        default="data/scene_datasets/habitat-test-scenes/skokloster-castle.glb",
    )
    parser.add_argument("--seed-file-path", type=str, default="seed=7.csv")
    parser.add_argument("--log-dir", type=str, default="logs/")
    parser.add_argument("--make-maps", default=False, action="store_true")
    parser.add_argument("--map-dir", type=str, default="habitat_maps/")
    parser.add_argument("--make-plots", default=False, action="store_true")
    parser.add_argument("--plot-dir", type=str, default="plots/")
    args = parser.parse_args()

    # get exp config
    exp_config = get_config(args.task_config)

    # get seeds if provided; otherwise use default seed from Habitat
    seeds = []
    if args.seed_file_path != "":
        with open(args.seed_file_path, newline="") as csv_file:
            csv_lines = csv.reader(csv_file)
            for line in csv_lines:
                seeds.append(int(line[0]))
    else:
        seeds = [exp_config.SEED]

    # create log dir
    try:
        os.mkdir(f"{args.log_dir}")
    except FileExistsError:
        pass

    # create logger and log experiment settings
    logger = utils_logging.setup_logger(
        __name__, f"{args.log_dir}/summary-all_seeds.log"
    )
    logger.info("Experiment configuration:")
    logger.info(exp_config)

    # instantiate a discrete/continuous evaluator
    evaluator = None
    if "PHYSICS_SIMULATOR" in exp_config:
        logger.info("Instantiating continuous simulator with dynamics")
        evaluator = HabitatEvaluator(
            config_paths=args.task_config,
            input_type=args.input_type,
            model_path=args.model_path,
            enable_physics=True,
        )
    elif "SIMULATOR" in exp_config:
        logger.info("Instantiating discrete simulator")
        evaluator = HabitatEvaluator(
            config_paths=args.task_config,
            input_type=args.input_type,
            model_path=args.model_path,
            enable_physics=False,
        )
    else:
        logger.info("Simulator not properly specified")
        raise NotImplementedError

    logger.info("Started Evaluation")
    metrics_list = []
    maps = []
    for seed in seeds:
        # create logger for each seed and log the seed
        logger_per_seed = utils_logging.setup_logger(
            f"{__name__}-seed={seed}", f"{args.log_dir}/summary-seed={seed}.log"
        )
        logger_per_seed.info(f"Seed = {seed}")

        # create (per-episode) log dir
        try:
            os.mkdir(f"{args.log_dir}/seed={seed}")
        except FileExistsError:
            pass

        # evaluate
        metrics_and_maps = evaluator.evaluate_and_get_maps(
            episode_id_last=args.episode_id,
            scene_id_last=args.scene_id,
            log_dir=f"{args.log_dir}/seed={seed}",
            agent_seed=seed,
            map_height=200,
        )

        # extract top-down-maps
        maps_per_seed = evaluator.extract_metrics(
            metrics_and_maps,
            ["top_down_map"]
        )
        maps.append(maps_per_seed)

        # extract other metrics
        metrics_per_seed = evaluator.extract_metrics(
            metrics_and_maps,
            ["distance_to_goal",
            "success",
            "spl",
            "agent_time",
            "sim_time",
            "num_steps"]
        )
        metrics_list.append(metrics_per_seed)

        # compute average metrics
        avg_metrics = evaluator.compute_avg_metrics(metrics_per_seed)

        # log metrics
        logger_per_seed.info("Printing average metrics:")
        for k, v in avg_metrics.items():
            logger_per_seed.info("{}: {:.3f}".format(k, v))
        utils_logging.close_logger(logger_per_seed)

    # make top-down maps for each episode
    if args.make_maps:
        # create map dir
        try:
            os.mkdir(f"{args.map_dir}")
        except FileExistsError:
            pass
        if len(maps) > 0:
            for episode_identifier, _ in maps[0].items():
                # plot maps for each episode. Here we assume the same
                # episode has been evaluated with all seeds
                maps_per_episode = []
                for seed_index in range(len(seeds)):
                    maps_per_episode.append(
                        maps[seed_index][episode_identifier]["top_down_map"]
                    )
                utils_visualization.generate_grid_of_maps(
<<<<<<< HEAD
                    episode_identifier.split(",")[0],
                    episode_identifier.split(",")[1],
                    seeds,
                    maps_per_episode,
                    args.map_dir)
    
=======
                    episode_id, scene_id, seeds, maps_per_episode, args.map_dir
                )

>>>>>>> 12dc5691
    # make box-and-whisker plots of metrics vs. seed
    if args.make_plots:
        # create plot dir
        try:
            os.mkdir(f"{args.plot_dir}")
        except FileExistsError:
            pass
        # create box plots of metrics vs seeds
        utils_visualization.generate_box_plots(metrics_list, seeds, args.plot_dir)

    utils_logging.close_logger(logger)


if __name__ == "__main__":
    main()<|MERGE_RESOLUTION|>--- conflicted
+++ resolved
@@ -154,18 +154,12 @@
                         maps[seed_index][episode_identifier]["top_down_map"]
                     )
                 utils_visualization.generate_grid_of_maps(
-<<<<<<< HEAD
                     episode_identifier.split(",")[0],
                     episode_identifier.split(",")[1],
                     seeds,
                     maps_per_episode,
                     args.map_dir)
     
-=======
-                    episode_id, scene_id, seeds, maps_per_episode, args.map_dir
-                )
-
->>>>>>> 12dc5691
     # make box-and-whisker plots of metrics vs. seed
     if args.make_plots:
         # create plot dir
