import argparse
import os
from src.utils import utils_logging, utils_files
from src.constants.constants import NumericalMetrics
import csv
from typing import Tuple, List, Dict
import glob
import numpy as np


def get_episodes_success_in_1_fail_in_2(
    dict_of_metrics_1: Dict[str, Dict],
    dict_of_metrics_2: Dict[str, Dict],
) -> Tuple[Dict[str, Dict], Dict[str, Dict]]:
    r"""
    Extract episodes that are registered as a success in `dict_of_metrics_1` but
    as a fail case in `dict_of_metrics_2`.
    :param dict_of_metrics_1: dictionary of metrics from experiment 1
    :param dict_of_metrics_2: dictionary of metrics from experiment 2
    :return: a tuple of two dictionaries of metrics, each having only episodes that
        satisfy the criterion above
    """
    # precondition check
    assert len(dict_of_metrics_1) == len(dict_of_metrics_2)

    dict_of_metrics_1_subset = {}
    dict_of_metrics_2_subset = {}

    # find episodes that satisfy the criteria
    for episode_identifier, episode_metrics_1 in dict_of_metrics_1.items():
        episode_metrics_2 = dict_of_metrics_2[episode_identifier]
        if (
            np.linalg.norm(episode_metrics_1[NumericalMetrics.SUCCESS] - 1.0) < 1e-5
            and np.linalg.norm(episode_metrics_2[NumericalMetrics.SUCCESS] - 0.0) < 1e-5
        ):
            dict_of_metrics_1_subset[episode_identifier] = episode_metrics_1
            dict_of_metrics_2_subset[episode_identifier] = episode_metrics_2

    return dict_of_metrics_1_subset, dict_of_metrics_2_subset


def get_episodes_success_in_both_but_metrics_differ_by_a_lot(
    dict_of_metrics_1: Dict[str, Dict],
    dict_of_metrics_2: Dict[str, Dict],
) -> Tuple[Dict[str, Dict], Dict[str, Dict]]:
    r"""
    Extract episodes that are registered as a success in both `dict_of_metrics_1`
    and in `dict_of_metrics_2`, but spl differ by >= 50%.
    :param dict_of_metrics_1: dictionary of metrics from experiment 1
    :param dict_of_metrics_2: dictionary of metrics from experiment 2
    :return: a tuple of two dictionaries of metrics, each having only episodes that
        satisfy the criterion above
    """
    # precondition check
    assert len(dict_of_metrics_1) == len(dict_of_metrics_2)

    dict_of_metrics_1_subset = {}
    dict_of_metrics_2_subset = {}

    # find episodes that satisfy the criteria
    for episode_identifier, episode_metrics_1 in dict_of_metrics_1.items():
        episode_metrics_2 = dict_of_metrics_2[episode_identifier]
        # NOTE: criteria:
        # 1) Both are successes
        # 2.1) Exp 2 SPL < 50% Exp 1 SPL OR 2.2) Exp 2 SPL > 150% Exp 1 SPL
        if (
            np.linalg.norm(episode_metrics_1[NumericalMetrics.SUCCESS] - 1.0) < 1e-5
            and np.linalg.norm(episode_metrics_2[NumericalMetrics.SUCCESS] - 1.0) < 1e-5
        ):
            spl_ratio = (
                episode_metrics_2[NumericalMetrics.SPL]
                / episode_metrics_1[NumericalMetrics.SPL]
            )
            if spl_ratio < 0.5 or spl_ratio > 1.5:
                dict_of_metrics_1_subset[episode_identifier] = episode_metrics_1
                dict_of_metrics_2_subset[episode_identifier] = episode_metrics_2

    return dict_of_metrics_1_subset, dict_of_metrics_2_subset


def get_episodes_fail_in_1_success_in_2(
    dict_of_metrics_1: Dict[str, Dict],
    dict_of_metrics_2: Dict[str, Dict],
) -> Tuple[Dict[str, Dict], Dict[str, Dict]]:
    r"""
    Extract episodes that are registered as a fail case in `dict_of_metrics_1`,
    but as a success in `dict_of_metrics_2`.
    :param dict_of_metrics_1: dictionary of metrics from experiment 1
    :param dict_of_metrics_2: dictionary of metrics from experiment 2
    :return: a tuple of two dictionaries of metrics, each having only episodes that
        satisfy the criterion above
    """
    # precondition check
    assert len(dict_of_metrics_1) == len(dict_of_metrics_2)

    dict_of_metrics_1_subset = {}
    dict_of_metrics_2_subset = {}

    # find episodes that satisfy the criteria
    for episode_identifier, episode_metrics_1 in dict_of_metrics_1.items():
        episode_metrics_2 = dict_of_metrics_2[episode_identifier]
        if (np.linalg.norm(episode_metrics_2[NumericalMetrics.SUCCESS] - 1.0) < 1e-5 and
                np.linalg.norm(episode_metrics_1[NumericalMetrics.SUCCESS] - 0.0) < 1e-5):
            dict_of_metrics_1_subset[episode_identifier] = episode_metrics_1
            dict_of_metrics_2_subset[episode_identifier] = episode_metrics_2

    return dict_of_metrics_1_subset, dict_of_metrics_2_subset

def get_episodes_fail_in_both(
    dict_of_metrics_1: Dict[str, Dict],
    dict_of_metrics_2: Dict[str, Dict],
) -> Tuple[Dict[str, Dict], Dict[str, Dict]]:
    r"""
    Extract episodes that are registered as a fail case in both `dict_of_metrics_1`,
    and `dict_of_metrics_2`.
    :param dict_of_metrics_1: dictionary of metrics from experiment 1
    :param dict_of_metrics_2: dictionary of metrics from experiment 2
    :return: a tuple of two dictionaries of metrics, each having only episodes that
        satisfy the criterion above
    """
    # precondition check
    assert len(dict_of_metrics_1) == len(dict_of_metrics_2)

    dict_of_metrics_1_subset = {}
    dict_of_metrics_2_subset = {}

    # find episodes that satisfy the criteria
    for episode_identifier, episode_metrics_1 in dict_of_metrics_1.items():
        episode_metrics_2 = dict_of_metrics_2[episode_identifier]
<<<<<<< HEAD
        if (np.linalg.norm(episode_metrics_2[NumericalMetrics.SUCCESS] - 0.0) < 1e-5 and
                np.linalg.norm(episode_metrics_1[NumericalMetrics.SUCCESS] - 0.0) < 1e-5):
=======
        if (
            np.linalg.norm(episode_metrics_2[NumericalMetrics.SUCCESS] - 1.0) < 1e-5
            and np.linalg.norm(episode_metrics_1[NumericalMetrics.SUCCESS] - 0.0) < 1e-5
        ):
>>>>>>> ca94576a
            dict_of_metrics_1_subset[episode_identifier] = episode_metrics_1
            dict_of_metrics_2_subset[episode_identifier] = episode_metrics_2

    return dict_of_metrics_1_subset, dict_of_metrics_2_subset


def zip_metrics_1_and_2(
    fieldnames: List[str],
    dict_of_metrics_1: Dict[str, Dict],
    dict_of_metrics_2: Dict[str, Dict],
) -> Dict[str, Dict]:
    r"""
    Merge metrics of the same episode from `dict_of_metrics_1` and `dict_of_metrics_2`.
    :param fieldnames: field names in the merged dictionary of metrics for each
        episode, eg. 'SPL_1', 'SUCCESS_2'
    :param dict_of_metrics_1: dictionary of metrics from experiment 1
    :param dict_of_metrics_2: dictionary of metrics from experiment 2
    :return: a dictionary of merged metrics from all episodes. Each per-episode
        dictionary also contains episode ID and scene ID, eg.
        {'0,van-gogh-room.glb': {'episode_id': 0, 'scene_id': 'van-gogh-room.glb',
        'distance_to_goal_1': 0.05, 'success_1': 1.0, 'spl_1': 0.98,
        'distance_to_goal_2': 0.10, 'success_2': 1.0, 'spl_2': 0.95}}
    """
    # precondition check
    assert len(dict_of_metrics_1) == len(dict_of_metrics_2)

    # merge metrics
    dict_of_metrics_merged = {}
    for episode_identifier, episode_metrics_1 in dict_of_metrics_1.items():
        dict_of_metrics_merged[episode_identifier] = {}
        for field_name in fieldnames:
            if field_name == "episode_id":
                dict_of_metrics_merged[episode_identifier][
                    field_name
                ] = episode_identifier.split(",")[0]
            elif field_name == "scene_id":
                dict_of_metrics_merged[episode_identifier][
                    field_name
                ] = episode_identifier.split(",")[1]
            else:
                if "_1" in field_name:
                    metric_name = utils_files.get_metric_name_without_suffix(
                        field_name, "_1"
                    )
                    dict_of_metrics_merged[episode_identifier][
                        field_name
                    ] = episode_metrics_1[metric_name]
                elif "_2" in field_name:
                    metric_name = utils_files.get_metric_name_without_suffix(
                        field_name, "_2"
                    )
                    episode_metrics_2 = dict_of_metrics_2[episode_identifier]
                    dict_of_metrics_merged[episode_identifier][
                        field_name
                    ] = episode_metrics_2[metric_name]
    return dict_of_metrics_merged


def main():
    # parse input arguments
    parser = argparse.ArgumentParser()
    parser.add_argument("--log-dir-1", type=str, default="")
    parser.add_argument("--log-dir-2", type=str, default="")
    parser.add_argument("--log-dir", type=str, default="logs/compare_results/")
    parser.add_argument("--episode-dir", type=str, default="episodes/")
    parser.add_argument(
        "--mode",
        default="find_cases_success_in_1_fail_in_2",
        choices=[
            "find_cases_success_in_1_fail_in_2",
            "find_cases_success_in_both_but_metrics_differ_by_a_lot",
            "find_cases_fail_in_1_success_in_2",
<<<<<<< HEAD
            "find_cases_fail_in_both"],
=======
        ],
>>>>>>> ca94576a
    )
    args = parser.parse_args()

    # create log dir
    os.makedirs(name=f"{args.log_dir}", exist_ok=True)

    # create episode dir
    os.makedirs(name=f"{args.episode_dir}", exist_ok=True)

    # set log filename and episode csv ilename
    log_dir_1_no_trailing_slash = args.log_dir_1.rstrip("/")
    log_dir_2_no_trailing_slash = args.log_dir_2.rstrip("/")
    log_filename = f"compare={os.path.basename(log_dir_1_no_trailing_slash)}-vs-{os.path.basename(log_dir_2_no_trailing_slash)}-mode={args.mode}.log"
    episode_filename = f"compare={os.path.basename(log_dir_1_no_trailing_slash)}-vs-{os.path.basename(log_dir_2_no_trailing_slash)}=mode={args.mode}.csv"

    # create logger and log comparison settings
    logger = utils_logging.setup_logger(__name__, f"{args.log_dir}/{log_filename}")
    logger.info("Compared directories:")
    logger.info(args.log_dir_1)
    logger.info(args.log_dir_2)
    logger.info("Mode:")
    logger.info(args.mode)
    logger.info("Writing episode csv file to:")
    logger.info(f"{args.log_dir}/{episode_filename}")

    # get log file paths
    list_of_log_filepaths = utils_files.extract_log_filepaths(
        list_of_log_dirs=[args.log_dir_1, args.log_dir_2]
    )

    # set up metric names to extract
    metric_names = [
        NumericalMetrics.DISTANCE_TO_GOAL,
        NumericalMetrics.SUCCESS,
        NumericalMetrics.SPL,
        NumericalMetrics.NUM_STEPS,
    ]
    list_of_metric_names = utils_files.get_metric_names_with_suffices(
        metric_names, ["_1", "_2"]
    )
    metric_names_1 = list_of_metric_names[0]
    metric_names_2 = list_of_metric_names[1]

    # get metrics
    list_of_dict_of_metrics = utils_files.extract_metrics_from_each(
        metric_names=metric_names, list_of_log_filepaths=list_of_log_filepaths
    )

    # find episodes of interest
    dict_of_metrics_1 = list_of_dict_of_metrics[0]
    dict_of_metrics_2 = list_of_dict_of_metrics[1]
    if args.mode == "find_cases_success_in_1_fail_in_2":
        (
            dict_of_metrics_subset_1,
            dict_of_metrics_subset_2,
        ) = get_episodes_success_in_1_fail_in_2(
            dict_of_metrics_1=dict_of_metrics_1,
            dict_of_metrics_2=dict_of_metrics_2,
        )
    elif args.mode == "find_cases_success_in_both_but_metrics_differ_by_a_lot":
        (
            dict_of_metrics_subset_1,
            dict_of_metrics_subset_2,
        ) = get_episodes_success_in_both_but_metrics_differ_by_a_lot(
            dict_of_metrics_1=dict_of_metrics_1,
            dict_of_metrics_2=dict_of_metrics_2,
        )
    elif args.mode == "find_cases_fail_in_1_success_in_2":
        (
            dict_of_metrics_subset_1,
            dict_of_metrics_subset_2,
        ) = get_episodes_fail_in_1_success_in_2(
            dict_of_metrics_1=dict_of_metrics_1,
            dict_of_metrics_2=dict_of_metrics_2,
        )
<<<<<<< HEAD
    elif args.mode == "find_cases_fail_in_both":
        dict_of_metrics_subset_1, dict_of_metrics_subset_2 = get_episodes_fail_in_both(
            dict_of_metrics_1=dict_of_metrics_1,
            dict_of_metrics_2=dict_of_metrics_2,
        )
    
=======

>>>>>>> ca94576a
    # merge metrics from experiment 1 and 2
    dict_of_metrics_1_and_2 = zip_metrics_1_and_2(
        fieldnames=(["episode_id", "scene_id"] + metric_names_1 + metric_names_2),
        dict_of_metrics_1=dict_of_metrics_subset_1,
        dict_of_metrics_2=dict_of_metrics_subset_2,
    )

    # write the episodes of interest to the .csv file
    with open(f"{args.episode_dir}/{episode_filename}", "w", newline="") as csv_file:
        csv_writer = csv.DictWriter(
            csv_file,
            fieldnames=(["episode_id", "scene_id"] + metric_names_1 + metric_names_2),
        )
        csv_writer.writeheader()
        for _, id_and_metrics in dict_of_metrics_1_and_2.items():
            csv_writer.writerow(id_and_metrics)

    utils_logging.close_logger(logger)


if __name__ == "__main__":
    main()<|MERGE_RESOLUTION|>--- conflicted
+++ resolved
@@ -99,43 +99,40 @@
     # find episodes that satisfy the criteria
     for episode_identifier, episode_metrics_1 in dict_of_metrics_1.items():
         episode_metrics_2 = dict_of_metrics_2[episode_identifier]
-        if (np.linalg.norm(episode_metrics_2[NumericalMetrics.SUCCESS] - 1.0) < 1e-5 and
-                np.linalg.norm(episode_metrics_1[NumericalMetrics.SUCCESS] - 0.0) < 1e-5):
-            dict_of_metrics_1_subset[episode_identifier] = episode_metrics_1
-            dict_of_metrics_2_subset[episode_identifier] = episode_metrics_2
-
-    return dict_of_metrics_1_subset, dict_of_metrics_2_subset
-
-def get_episodes_fail_in_both(
-    dict_of_metrics_1: Dict[str, Dict],
-    dict_of_metrics_2: Dict[str, Dict],
-) -> Tuple[Dict[str, Dict], Dict[str, Dict]]:
-    r"""
-    Extract episodes that are registered as a fail case in both `dict_of_metrics_1`,
-    and `dict_of_metrics_2`.
-    :param dict_of_metrics_1: dictionary of metrics from experiment 1
-    :param dict_of_metrics_2: dictionary of metrics from experiment 2
-    :return: a tuple of two dictionaries of metrics, each having only episodes that
-        satisfy the criterion above
-    """
-    # precondition check
-    assert len(dict_of_metrics_1) == len(dict_of_metrics_2)
-
-    dict_of_metrics_1_subset = {}
-    dict_of_metrics_2_subset = {}
-
-    # find episodes that satisfy the criteria
-    for episode_identifier, episode_metrics_1 in dict_of_metrics_1.items():
-        episode_metrics_2 = dict_of_metrics_2[episode_identifier]
-<<<<<<< HEAD
-        if (np.linalg.norm(episode_metrics_2[NumericalMetrics.SUCCESS] - 0.0) < 1e-5 and
-                np.linalg.norm(episode_metrics_1[NumericalMetrics.SUCCESS] - 0.0) < 1e-5):
-=======
         if (
             np.linalg.norm(episode_metrics_2[NumericalMetrics.SUCCESS] - 1.0) < 1e-5
             and np.linalg.norm(episode_metrics_1[NumericalMetrics.SUCCESS] - 0.0) < 1e-5
         ):
->>>>>>> ca94576a
+            dict_of_metrics_1_subset[episode_identifier] = episode_metrics_1
+            dict_of_metrics_2_subset[episode_identifier] = episode_metrics_2
+
+    return dict_of_metrics_1_subset, dict_of_metrics_2_subset
+
+def get_episodes_fail_in_both(
+    dict_of_metrics_1: Dict[str, Dict],
+    dict_of_metrics_2: Dict[str, Dict],
+) -> Tuple[Dict[str, Dict], Dict[str, Dict]]:
+    r"""
+    Extract episodes that are registered as a fail case in both `dict_of_metrics_1`,
+    and `dict_of_metrics_2`.
+    :param dict_of_metrics_1: dictionary of metrics from experiment 1
+    :param dict_of_metrics_2: dictionary of metrics from experiment 2
+    :return: a tuple of two dictionaries of metrics, each having only episodes that
+        satisfy the criterion above
+    """
+    # precondition check
+    assert len(dict_of_metrics_1) == len(dict_of_metrics_2)
+
+    dict_of_metrics_1_subset = {}
+    dict_of_metrics_2_subset = {}
+
+    # find episodes that satisfy the criteria
+    for episode_identifier, episode_metrics_1 in dict_of_metrics_1.items():
+        episode_metrics_2 = dict_of_metrics_2[episode_identifier]
+        if (
+            np.linalg.norm(episode_metrics_2[NumericalMetrics.SUCCESS] - 0.0) < 1e-5
+            and np.linalg.norm(episode_metrics_1[NumericalMetrics.SUCCESS] - 0.0) < 1e-5
+        ):
             dict_of_metrics_1_subset[episode_identifier] = episode_metrics_1
             dict_of_metrics_2_subset[episode_identifier] = episode_metrics_2
 
@@ -208,11 +205,7 @@
             "find_cases_success_in_1_fail_in_2",
             "find_cases_success_in_both_but_metrics_differ_by_a_lot",
             "find_cases_fail_in_1_success_in_2",
-<<<<<<< HEAD
             "find_cases_fail_in_both"],
-=======
-        ],
->>>>>>> ca94576a
     )
     args = parser.parse_args()
 
@@ -288,16 +281,12 @@
             dict_of_metrics_1=dict_of_metrics_1,
             dict_of_metrics_2=dict_of_metrics_2,
         )
-<<<<<<< HEAD
     elif args.mode == "find_cases_fail_in_both":
         dict_of_metrics_subset_1, dict_of_metrics_subset_2 = get_episodes_fail_in_both(
             dict_of_metrics_1=dict_of_metrics_1,
             dict_of_metrics_2=dict_of_metrics_2,
         )
     
-=======
-
->>>>>>> ca94576a
     # merge metrics from experiment 1 and 2
     dict_of_metrics_1_and_2 = zip_metrics_1_and_2(
         fieldnames=(["episode_id", "scene_id"] + metric_names_1 + metric_names_2),
